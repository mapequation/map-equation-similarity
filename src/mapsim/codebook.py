from __future__  import annotations
from dataclasses import dataclass, field
from heapq       import heappush, heappop
from numpy       import log2, inf
from typing      import Any, Dict, List, Optional as Maybe, Tuple


@dataclass(order=True)
class PrioritisedItem:
    cost: int
    item: Any=field(compare=False)


def assignCodewords(t : Tuple, prefix : str = "") -> List[Tuple[Any, str]]:
    """
    Assigns codewords to the tree represented by the given tuple t.

    Parameters
    ----------
    t : Tuple
        The Huffman tree.

    prefix : str = ""
        The prefix that should be prepended to all codewords.

    Returns
    -------
    List[Tuple[Any, str]]
        A list of symbols and their assigned codewords.
    """
    if type(t) == tuple:
        l,r = t
        return assignCodewords(l, prefix = prefix + "0") \
             + assignCodewords(r, prefix = prefix + "1")

    else:
        return [(t, prefix)]
        

def mkHuffmanCode(X : List[Any], P : List[float]) -> Dict[Any, str]:
    """
    Creates a Huffman code for the given symbols with probabilities P.

    Parameters
    ----------
    X : List[Any]
        a list of symbols

    P : List[float]
        the symbols' probabilities

    Returns
    -------
    Dict[Any, str]
        A dictionary with symbols as keys and codewords as values.
    """
    q = []

    # use a head to keep the partial trees sorted
    for (x, p) in zip(X, P):
        heappush(q, PrioritisedItem(cost = p, item = x))

    while len(q) > 1:
        l = heappop(q)
        r = heappop(q)
        heappush(q, PrioritisedItem(cost = l.cost + r.cost, item = (l.item, r.item)))

    t = heappop(q).item
    return dict(assignCodewords(t))


class CodeBook:
    """
    A code book to calculate path costs.
    A code book stores the flow, enter rate, and exit rate of a module as well
    as its sub-modules.
    """
    def __init__(self) -> None:
        """Creates an empty codebook."""
        self.node       : Maybe[str]          = None
        self.code_book  : Dict[int, CodeBook] = dict()
        self.code_words : Dict[int, str]      = None
        self.flow       : float               = 0.0
        self.enter      : float               = 0.0
        self.exit       : float               = 0.0
        self.normaliser : float               = 0.0


    def __repr__(self) -> str:
        """
        Serialises the codebook.

        Returns
        -------
        str
            The serialised codebook.
        """
        return f"<CodeBook\n{self._serialise(indent = 0)}\n>"


    def _serialise(self, indent: int, codeword = "") -> str:
        """
        Serialises the codebook in a somewhat readable format.

        Parameters
        ----------
        indent: int
            The indentation level

        Returns
        -------
        str"
            The serialised codebook
        """
        subs  = "".join([f"\n{cb._serialise(indent = indent + 4, codeword = self.code_words[k])}" for k,cb in self.code_book.items()])
        
        if self.node is not None:
            return indent * " " + f"node={self.node}, flow={self.flow:.2f}, visit_cost={self.enter_cost:.2f}, codeword={codeword}, {subs}"
        else:
            extra = ""
            if self.exit > 0:
                extra = f"exit={self.code_words['exit']},"

            return indent * " " + f"flow={self.flow:.2f}, enter={self.enter:.2f}, exit={self.exit:.2f}, norm={self.normaliser:.2f}, enter_cost={self.enter_cost:.2f}, exit_cost={self.exit_cost:.2f}, codeword={codeword}, {extra} {subs}"


    def mk_codewords(self) -> None:
        """
        Traverses the codebook and assigns codewords to all modules and nodes.
        """
        self.code_words = dict()

        X = list(self.code_book.keys())
        P = [self.code_book[x].flow for x in X]

        if self.exit > 0:
            X += ["exit"]
            P += [self.exit]

        if len(X) > 1:
            self.code_words = mkHuffmanCode(X = X, P = P)
        else:
            self.code_words = dict()

        for cb in self.code_book.values():
            cb.mk_codewords()


    def _get_address_node_links(self) -> List:
        """
        Traverses the codebook and returns the links in the coding tree, using
        the modules' addresses as node names.
        """
        res = []

        for k,v in self.code_book.items():
            # if there's only a node in the codebook, we've reached the leaf
            if v.node is not None:
                res += [f"{k}"]

            # otherwise, we traverse the sub-modules
            else:
                res += [(k,f"{k}:{l}") for l in v._get_address_node_links()]

        return res


    def get_nodes(self) -> List[str]:
        """
        Traverses the codebook and collects the nodes.
        """
        if self.node is not None:
            return [self.node]
        
        else:
            res = []

            for cb in self.code_book.values():
                res += cb.get_nodes()
            
            return res
    
    def get_module(self, path: Tuple[int, ...]) -> CodeBook:
        """
        Retrieves the submodule at the given path.
<<<<<<< HEAD
=======

        Parameters
        ----------
        path: List[int]
            The path to the submodule of interest.

        Returns
        -------
        CodeBook
            The codebook at the given path.
        """
        if path == ():
            return self

        return self.code_book[path[0]].get_module(path[1:])
>>>>>>> d3b74bba

        Parameters
        ----------
        path: List[int]
            The path to the submodule of interest.
        
        Returns
        -------
        CodeBook
            The codebook at the given path.
        """
        if path == ():
            return self
        
        return self.code_book[path[0]].get_module(path[1:])

    def insert_path(self, node: str, path: Tuple[int, ...], flow: float, enter: float, exit: float) -> None:
        """
        Inserts a path with corresponding flow data. A path can point to a module
        or a leaf node.

        Parameters
        ----------
        node: str
            The node we are inserting.

        path: List[int]
            The path to a node that should be inserted.

        flow: float
            The flow of the node.

        enter: float
            The enter flow of the node.

        exit: float
            The exit flow of the node.

        Example
        -------
        ToDo
        """

        # We have reached the end of the path and insert the flows into the
        # current codebook.
        if len(path) == 0:
            self.node  : Maybe[str] = node
            self.flow  : float      = flow
            self.enter : float      = enter
            self.exit  : float      = exit

        # We need to descend through the hierarchy of codebooks, clipping off
        # one piece of the path per step.
        else:
            if path[0] not in self.code_book:
                self.code_book[path[0]] = CodeBook()
            self.code_book[path[0]].insert_path( node  = node
                                               , path  = path[1:]
                                               , flow  = flow
                                               , enter = enter
                                               , exit  = exit
                                               )


    def calculate_normalisers(self) -> None:
        """
        Calculate the normalisation factors for all code books, that is the
        codebook usage rates.
        """
        self.normaliser = self.exit
        for m in self.code_book:
            self.normaliser += self.code_book[m].enter
            self.code_book[m].calculate_normalisers()


    def calculate_costs(self) -> None:
        """
        Calculate the enter and exit costs, in bits, for all codebooks.
        """
        self.exit_cost: float  = -log2(self.exit / self.normaliser) if self.normaliser > 0.0 and self.exit > 0.0 else inf
        self.enter_cost = 0.0

        for m in self.code_book:
            self.code_book[m].calculate_costs()
            self.code_book[m].enter_cost = -log2(self.code_book[m].enter / self.normaliser) if self.normaliser > 0.0 and self.code_book[m].enter > 0.0 else inf


    def get_flow(self, path: Tuple[int, ...]) -> float:
        """
        Returns the flow of the node that is addressed by `path`.

        Parameters
        ----------
        path: List[int]
            The path to the node whose flow we want to know.
        """
        if len(path) == 0:
            return self.flow
        return self.code_book[path[0]].get_flow(path[1:])


    def get_walk_rate(self, source: Tuple[int, ...], target: Tuple[int, ...]) -> float:
        """
        Rate of walking along the path from `source` to `target`.
        For that, we first determine and clip off the common prefix of both paths.
        Then, we sum up the costs for exiting from the source path to the common
        ancestor and the costs for visiting the target path.

        Parameters
        ----------
        source: List[int]
            The source path, that is the address of a node.

        target: List[int]
            The target path, that is the address of a node.

        Returns
        -------
        float
            The rate of walking along the path between the given `source` and `target`.
        """
        # self-link
        if len(source) == 1 and len(target) == 1 and source[0] == target[0]:
            return self.code_book[target[0]].enter / self.normaliser

        # clip off common prefixes
        if len(source) > 0 and len(target) > 0 and source[0] == target[0]:
            return self.code_book[source[0]].get_walk_rate(source[1:], target[1:])

        return self.get_path_rate_reverse(source) \
             * self.get_path_rate_forward(target)


    def get_path_rate_forward(self, path: Tuple[int, ...]) -> float:
        """
        Rate of descending along a path.

        Parameters
        ----------
        path: List[int]
            A path that addresses a node.

        Returns
        -------
        float
            The rate of descending along the given path.
        """
        if len(path) == 1:
            return (self.code_book[path[0]].enter / self.normaliser) if self.normaliser > 0.0 else 0.0

        return ( self.code_book[path[0]].enter / self.normaliser
               * self.code_book[path[0]].get_path_rate_forward(path[1:])
               ) if self.normaliser > 0.0 else 0.0


    def get_path_rate_reverse(self, path: Tuple[int, ...]) -> float:
        """
        The rate of ascending along a path without visiting the
        starting node.

        Parameters
        ----------
        path: List[int]
            A path that addresses a node.

        Returns
        -------
        float
            The rate of ascending along the given path.
        """
        if len(path) == 1:
            return 1.0

        return ( self.code_book[path[0]].exit / self.code_book[path[0]].normaliser
               * self.code_book[path[0]].get_path_rate_reverse(path[1:])
               ) if self.code_book[path[0]].normaliser > 0.0 else 0.0


    def traverse_for_recommendations(self, entry_cost : float, targets : List[PrioritisedItem]):
        # there's only this one node to visit
        if self.node is not None:
            yield self.node
            return targets

        for k in self.code_book.keys():
            heappush(targets, PrioritisedItem(cost = entry_cost - log2(self.code_book[k].enter / self.normaliser), item = self.code_book[k]))
        return targets        


    def recommend(self, path : Tuple[int, ...]):
        # recurse to the module where the start node is located
        if len(path) == 1:
            return_cost, targets = 0, []
        else:
            return_cost, targets = yield from self.code_book[path[0]].recommend(path[1:])

        exit_cost = - log2(self.exit / self.normaliser) if self.exit > 0.0 and self.normaliser > 0.0 else inf
        for k in self.code_book.keys():
            # if we're in the start module, use all sub-modules as targets
            # otherwise ignore the module from which we came back from the recursion
            if len(path) == 1 or k != path[0]:
                heappush(targets, PrioritisedItem(cost = return_cost - log2(self.code_book[k].enter / self.normaliser), item = self.code_book[k]))

        while len(targets) > 0:
            target : PrioritisedItem = heappop(targets)
            if target.cost < exit_cost:
                targets = yield from target.item.traverse_for_recommendations(entry_cost = target.cost, targets = targets)
            else:
                heappush(targets, target)
                break

        return exit_cost, targets
    
    def divergence(self : CodeBook, Q : CodeBook, source: Tuple[Tuple[int, ...]], targets: List[Tuple[Tuple[int, ...]]]) -> float:
        P    = self
        D_KL = 0.0

        sourceP, sourceQ = source

        rPs = []
        rQs = []

        for target in targets:
            targetP, targetQ = target
            
            rPs.append(P.get_walk_rate(source = sourceP, target = targetP))
            rQs.append(Q.get_walk_rate(source = sourceQ, target = targetQ))

        rPs = [rP/sum(rPs) for rP in rPs]
        rQs = [rQ/sum(rQs) for rQ in rQs]

        #print(f"Ps = {rPs}, Qs = {rQs}")
        
        for rP, rQ in zip(rPs, rQs):
            D_KL += (rP/sum(rPs)) * log2((rP/sum(rPs)) / (rQ/sum(rQs)))

        return P.get_flow(path = sourceP) * D_KL<|MERGE_RESOLUTION|>--- conflicted
+++ resolved
@@ -183,8 +183,6 @@
     def get_module(self, path: Tuple[int, ...]) -> CodeBook:
         """
         Retrieves the submodule at the given path.
-<<<<<<< HEAD
-=======
 
         Parameters
         ----------
@@ -200,22 +198,7 @@
             return self
 
         return self.code_book[path[0]].get_module(path[1:])
->>>>>>> d3b74bba
-
-        Parameters
-        ----------
-        path: List[int]
-            The path to the submodule of interest.
-        
-        Returns
-        -------
-        CodeBook
-            The codebook at the given path.
-        """
-        if path == ():
-            return self
-        
-        return self.code_book[path[0]].get_module(path[1:])
+
 
     def insert_path(self, node: str, path: Tuple[int, ...], flow: float, enter: float, exit: float) -> None:
         """

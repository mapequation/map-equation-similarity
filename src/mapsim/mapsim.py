from __future__ import annotations

from infomap                         import Infomap
from networkx                        import Graph
from networkx.linalg.laplacianmatrix import _transition_matrix
from numpy                           import log2, inf as infinity
from numpy.random                    import choice
from typing                          import Dict, Optional as Maybe, Set, Tuple

from .codebook                       import CodeBook
from .io.reader                      import *

class MapSim():
    """
    MapSim derives codebooks from the modular structure of a network and uses
    them to caluclate the cost in bits to
    """
    def __init__(self) -> None:
        """
        Initialise.
        """

    def from_treefile( self
                     , filename : str
                     ) -> MapSim:
        partition      : PartitionFromTreeFile                                    = PartitionFromTreeFile(treefile = filename)
        self.modules   : Dict[Tuple[int, ...], Dict[str, Union[Set[int], float]]] = partition.get_modules()
        self.addresses : Dict[str, Tuple[int, ...]]                               = partition.get_paths()
        self._build_codebooks()
        return self

    def from_infomap(self, infomap: Infomap) -> MapSim:
        """
        Construct codebooks from the supplied infomap instance.

        Parameters
        ----------
        infomap: Infomap
            The infomap instance.
        """
        partition      : PartitionFromInfomap                                     = PartitionFromInfomap(infomap)
        self.modules   : Dict[Tuple[int, ...], Dict[str, Union[Set[int], float]]] = partition.get_modules()
        self.addresses : Dict[str, Tuple[int, ...]]                               = partition.get_paths()
        self._build_codebooks()

        # for making predictions later
        self.node_IDs_to_labels : Dict[int, str] = infomap.names

        return self

    def run_infomap( self
                   , netfile                   : str
                   , directed                  : bool
                   , teleportation_probability : float
                   , trials                    : int  = 1
                   , seed                      : int  = 42
                   , one_level                 : bool = False
                   , rawdir                    : bool = False
                   ) -> MapSim:
        """
        Run infomap on the supplied network file and use the partition it finds.

        Parameters
        ----------
        netfile : str
            The file that contains the network.

        directed : bool = False
            Whether the network is directed or not.

        teleportation_probability : float
            The teleportation probability.

        trials : int = 1
            Number of trials that infomap should run.

        seed : int = 42
            The seed for infomap.

        one_level : bool = False
            Controls whether to run infomap search or simply output the one-level partition.

        rawdir : bool = False
            Whether to use `-f rawdir` option.
        """

        # run infomap
        infomap_args = [f"--silent --num-trials {trials} --seed {seed} --teleportation-probability {teleportation_probability}"]

        if directed:
            infomap_args.append("--directed")

        if one_level:
            infomap_args.append("--no-infomap")

        if rawdir:
            infomap_args.append("-f rawdir")

        self.infomap = Infomap(" ".join(infomap_args))
        self.infomap.read_file(netfile)
        self.infomap.run()

        # extract the partition from infomap
        partition      = PartitionFromInfomap(self.infomap, mapping = None, netfile = netfile)
        self.modules   = partition.get_modules()
        self.addresses = partition.get_paths()
        self._build_codebooks()

        # for making predictions later
        self.node_IDs_to_labels : Dict[int, str] = self.infomap.names

        return self

    def _build_codebooks(self) -> None:
        """
        Private method for populating the codebooks after loading data.
        """
        # create the codebook and insert all paths
        self.cb : CodeBook = CodeBook()
        for m in self.modules:
            self.cb.insert_path( node  = list(self.modules[m]["nodes"])[0] if len(self.modules[m]["nodes"]) == 1 else None
                               , path  = m
                               , flow  = self.modules[m]["flow"]
                               , enter = self.modules[m]["enter"]
                               , exit  = self.modules[m]["exit"]
                               )
        self.cb.calculate_normalisers()
        self.cb.calculate_costs()
        self.cb.mk_codewords()

    def mapsim(self, u: str, v : str) -> float:
        return self.cb.get_walk_rate(self.addresses[u], self.addresses[v])

    def get_path_cost_directed(self, u: str, v: str) -> float:
        """
        Calculate the path cost for the directed edge (u,v).

        Parameters
        ----------
        u: int
            The source node.

        v: int
            The target node.
        """
        walk_rate = self.cb.get_walk_rate(self.addresses[u], self.addresses[v])
        return -log2(walk_rate) if walk_rate > 0 else infinity

    def get_path_cost_undirected(self, u: str, v: str) -> float:
        """
        Calculate the path cost for the undirected edge {u,v} as the average
        of the path costs of the directed edges (u,v) and (v,u).

        Parameters
        ----------
        u: int
            The source node.

        v: int
            The target node.
        """
        return -0.5 * ( log2(self.get_path_cost_directed(u, v))
                      + log2(self.get_path_cost_directed(v, u))
                      )

    def get_address(self, node : str) -> Tuple[int, ...]:
        """
        """
        return self.addresses[node]


    def predict_interaction_rates( self
                                 , node: str
                                 , include_self_links : bool = True
                                 ) -> Dict[str, float]:
        """
        Returns a dictionary with node labels as keys and the interaction rates
        with other nodes as values.
        These values are not normalised, that is, they do not necessarily sum to 1.

        Parameters
        ----------
        node: str
            The node for which we want to predict interaction rates.

        include_self_links: bool = True
            Whether to include self-links. To be true to the map equation,
            self-links should be included, otherwise this means that we would
            remember from which node we start -- the map equation does not
            remember this.

        Returns
        -------
        Dict[str, float]
            A dictionary with node labels as keys and the interaction rates
            with other nodes as values.
        """
        source_address = self.get_address(node)

        rates = { node_label : self.cb.get_walk_rate(source = source_address, target = target_address)
                      for node_label, target_address in self.addresses.items()
                      if include_self_links or target_address != source_address
                }

        return rates


    def predict_interaction_probabilities( self
                                         , node               : str
                                         , include_self_links : bool = True
                                         ):
        """
        Returns a dictionary with node labels as keys and the interaction
        probabilities with other nodes as values.

        Parameters
        ----------
        node: str
            The node for which we want to predict interaction probabilities.

        include_self_links: bool = True
            Whether to include self-links. To be true to the map equation,
            self-links should be included, otherwise this means that we would
            remember from which node we start -- the map equation does not
            remember this.

        Returns
        -------
        Dict[str, float]
            A dictionary with node labels as keys and the interaction
            probabilities with other nodes as values.
        """
        rates = self.predict_interaction_rates( node = node
                                              , include_self_links = include_self_links
                                              )
        s = sum(rates.values())
        return { node : rate / s for (node, rate) in rates.items() }


    def make_recommendations( self
                            , node : str
                            ):
        yield from self.cb.recommend(self.addresses[node])


    def generate_network( self
                        , num_links : int
                        , include_self_links : bool = True
                        ) -> Dict[Tuple[str, str], int]:
        res : Dict[Tuple[str, str], int] = dict()

        nodes_and_flows = [ (node_label, self.cb.get_flow(self.get_address(node_label)))
                                for node_label in self.node_IDs_to_labels.values()
                          ]
        nodes, flows = zip(*nodes_and_flows)

        for _ in range(num_links):
            start_node = choice(nodes, size = None, p = flows)

            next_elem_probabilities = self.predict_interaction_probabilities(start_node, include_self_links = include_self_links)
            next_nodes, next_probabilities = zip(*next_elem_probabilities.items())

            target_node = choice(next_nodes, size = None, p = next_probabilities)

            link = (start_node, target_node)
            if not link in res:
                res[link] = 0
            res[link] += 1

<<<<<<< HEAD
        return res
    
    def L(self, G : Maybe[Graph] = None, verbose : bool = False) -> float:
        """
        Calculate the codelength.

        Parameters
        ----------
        G: Maybe[Graph]
            The graph for calculating transition rates.
            If no graph is given, transition rates are estimated based on
            the modular compression of flows.
        
        verbose : bool
            Print info while calculating.
        
        Returns
        -------
        float
            The codelength.
        """
        M   = self
        res = 0

        if G is not None:
            T = _transition_matrix(G.to_directed()).toarray()
            for ix_u, u in enumerate(G.nodes):
                p_u = M.cb.get_flow(M.addresses[u])
                for ix_v, v in enumerate(G.nodes):
                    if v in G.neighbors(u):
                        c    = - p_u * T[ix_u,ix_v] * log2(M.mapsim(u, v))
                        res += c

                        if verbose:
                            print(f"{u}->{v} - {p_u:.2f} * {T[ix_u,ix_v]:.2f} * log2({M.mapsim(u, v):.2f}) = {c:.2f}")
        
        else:
            for u, addr_u in M.addresses.items():
                p_u = M.cb.get_flow(addr_u)
                t_u = M.predict_interaction_rates(node = u, include_self_links = False)
                s   = sum(t_u.values())

                for v, t_uv in t_u.items():
                    c    = - p_u * (t_uv / s) * log2(t_uv)
                    res += c

                    if verbose:
                        print(f"{u}->{v} - {p_u:.2f} * {t_uv / s:.2f} * log2({t_uv:.2f}) = {c:.2f}")

        return res

    def L_per_node(self, G : Graph) -> Dict[str, float]:
        M   = self
        res = dict()

        T = _transition_matrix(G.to_directed()).toarray()
        for ix_u, u in enumerate(G.nodes):
            res[u] = 0
            p_u = M.cb.get_flow(M.addresses[u])
            for ix_v, v in enumerate(G.nodes):
                if v in G.neighbors(u):
                    res[u] += - p_u * T[ix_u,ix_v] * log2(M.mapsim(u, v))
        
        return res

    def D(self, other : MapSim, G : Maybe[Graph] = None, verbose : bool = False) -> float:
        Ma = self
        Mb = other
        
        res = 0

        if G is not None:
            T = _transition_matrix(G.to_directed()).toarray()
            for ix_u, u in enumerate(G.nodes):
                p_u = Ma.cb.get_flow(self.addresses[u])
                for ix_v, v in enumerate(G.nodes):
                    if v in G.neighbors(u):
                        c    = p_u * T[ix_u,ix_v] * log2(Ma.mapsim(u, v) / Mb.mapsim(u, v))
                        res += c

                        if verbose:
                            print(f"{u}->{v} {p_u:.2f} * {T[ix_u,ix_v]:.2f} * log2({Ma.mapsim(u, v):.2f} / {Mb.mapsim(u, v):.2f}) = {c:.2f}")
        else:
            for u, addr_u in Ma.addresses.items():
                p_u = Ma.cb.get_flow(addr_u)

                t_u_a = Ma.predict_interaction_rates(u, include_self_links = False)
                t_u_b = Mb.predict_interaction_rates(u, include_self_links = False)

                s_a = sum(t_u_a.values())

                for v in t_u_a.keys():
                    c    = p_u * (t_u_a[v] / s_a) * log2(t_u_a[v] / t_u_b[v])
                    res += c

                    if verbose:
                        print(f"{u}->{v} {p_u:.2f} * {t_u_a[v] / s_a:.2f} * log2({t_u_a[v]:.2f} / {t_u_b[v]:.2f}) = {c:.2f}")

        return res


class MapSimSampler(MapSim):
    def __init__(self, G) -> None:
        super().__init__()
        
        if G.is_directed():
            self.population = lambda u: G.out_degree(u)
        else:
            self.population = lambda u: G.degree(u)
    
    def prepare_sampling(self, beta : float) -> None:
        self.beta = beta
        self.module_transition_rates = dict()

        # calculate the transition rates for modules
        modules = [path for path, m in self.modules.items() if len(m["nodes"]) == 0 and len(path) > 0]

        for m1 in modules:
            for m2 in modules:
                if m1 != m2:
                    # we append 0 to the starting address because we need to consider exiting that module
                    self.module_transition_rates[(m1, m2)] = self.cb.get_walk_rate((m1) + (0,), m2)
        
        # calculate the softmax normalisers
        self.softmax_normalisers = dict()
        the_nodes                = set(self.cb.get_nodes())
        modules                  = [path for path, m in self.modules.items() if len(m["nodes"]) == 0 and len(path) > 0]
        for path in modules:
            self.softmax_normalisers[path] = 0

            module_nodes = set(self.cb.get_module(path).get_nodes())
            for v in the_nodes:
                path_v = self.addresses[v]
                if v in module_nodes:
                    self.softmax_normalisers[path] += 2**(self.beta * log2(self.cb.get_module(path_v[:-1]).get_path_rate_forward(path_v[-1:])))
                else:
                    self.softmax_normalisers[path] += 2**(self.beta * log2(self.module_transition_rates[(path, path_v[:-1])] * self.cb.get_module(path_v[:-1]).get_path_rate_forward(path_v[-1:])))

    def from_infomap(self, infomap: Infomap, mapping: Dict[int, str] | None = None, netfile: str | None = None) -> MapSim:
        super().from_infomap(infomap, mapping, netfile)

        return self

    def get_probability(self, u, v) -> float:
        path_u     = self.addresses[u]
        path_v     = self.addresses[v]
        if path_u[:-1] == path_v[:-1]:
            d_uv = log2(self.cb.get_walk_rate(path_u, path_v))
        else:
            d_uv = log2(self.module_transition_rates[(path_u[:-1], path_v[:-1])] * self.cb.get_module(path_v[:-1]).get_path_rate_forward(path_v[-1:]))
        normaliser = self.softmax_normalisers[path_u[:-1]] - 2**(self.beta * log2(self.cb.get_module(path_u[:-1]).get_path_rate_forward(path_u[-1:])))
        return self.population(u) * 2**(self.beta * d_uv) / normaliser
=======
        return res
>>>>>>> c04d5a5a
<|MERGE_RESOLUTION|>--- conflicted
+++ resolved
@@ -127,6 +127,10 @@
         self.cb.calculate_normalisers()
         self.cb.calculate_costs()
         self.cb.mk_codewords()
+        
+
+    def mapsim(self, u: str, v : str) -> float:
+        return self.cb.get_walk_rate(self.addresses[u], self.addresses[v])
 
     def mapsim(self, u: str, v : str) -> float:
         return self.cb.get_walk_rate(self.addresses[u], self.addresses[v])
@@ -267,7 +271,6 @@
                 res[link] = 0
             res[link] += 1
 
-<<<<<<< HEAD
         return res
     
     def L(self, G : Maybe[Graph] = None, verbose : bool = False) -> float:
@@ -419,7 +422,4 @@
         else:
             d_uv = log2(self.module_transition_rates[(path_u[:-1], path_v[:-1])] * self.cb.get_module(path_v[:-1]).get_path_rate_forward(path_v[-1:]))
         normaliser = self.softmax_normalisers[path_u[:-1]] - 2**(self.beta * log2(self.cb.get_module(path_u[:-1]).get_path_rate_forward(path_u[-1:])))
-        return self.population(u) * 2**(self.beta * d_uv) / normaliser
-=======
-        return res
->>>>>>> c04d5a5a
+        return self.population(u) * 2**(self.beta * d_uv) / normaliser
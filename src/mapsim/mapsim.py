from __future__ import annotations
<<<<<<< HEAD

from infomap                         import Infomap
from networkx                        import Graph
from networkx.linalg.laplacianmatrix import _transition_matrix
from numpy                           import log2, inf as infinity
from numpy.random                    import choice
from typing                          import Dict, Optional as Maybe, Set, Tuple

from .codebook                       import CodeBook
from .io.reader                      import *
=======
# -----------------------------------------------------------------------------
from infomap           import Infomap
from networkx          import Graph
from matplotlib.colors import LinearSegmentedColormap
from numpy             import log2, inf as infinity
from numpy.random      import choice
from typing            import Optional as Maybe, Tuple
# -----------------------------------------------------------------------------
from .codebook         import CodeBook
from .io.reader        import *
# -----------------------------------------------------------------------------
import matplotlib.pyplot as plt
import seaborn           as sb
# -----------------------------------------------------------------------------
>>>>>>> d3b74bba

class MapSim():
    """
    MapSim derives codebooks from the modular structure of a network and uses
    them to caluclate the cost in bits to
    """
    def __init__(self) -> None:
        """
        Initialise.
        """

    def from_treefile( self
                     , filename : str
                     ) -> MapSim:
        partition      : PartitionFromTreeFile                                    = PartitionFromTreeFile(treefile = filename)
        self.modules   : Dict[Tuple[int, ...], Dict[str, Union[Set[int], float]]] = partition.get_modules()
        self.addresses : Dict[str, Tuple[int, ...]]                               = partition.get_paths()
        self._build_codebooks()
        return self

    def from_infomap(self, infomap: Infomap) -> MapSim:
        """
        Construct codebooks from the supplied infomap instance.

        Parameters
        ----------
        infomap: Infomap
            The infomap instance.
        """
        partition      : PartitionFromInfomap                                     = PartitionFromInfomap(infomap)
        self.modules   : Dict[Tuple[int, ...], Dict[str, Union[Set[int], float]]] = partition.get_modules()
        self.addresses : Dict[str, Tuple[int, ...]]                               = partition.get_paths()
        self._build_codebooks()

        # for making predictions later
        self.node_IDs_to_labels : Dict[int, str] = infomap.names

        return self

    def run_infomap( self
                   , netfile                   : str
                   , directed                  : bool
                   , teleportation_probability : float
                   , trials                    : int  = 1
                   , seed                      : int  = 42
                   , one_level                 : bool = False
                   , rawdir                    : bool = False
                   ) -> MapSim:
        """
        Run infomap on the supplied network file and use the partition it finds.

        Parameters
        ----------
        netfile : str
            The file that contains the network.

        directed : bool = False
            Whether the network is directed or not.

        teleportation_probability : float
            The teleportation probability.

        trials : int = 1
            Number of trials that infomap should run.

        seed : int = 42
            The seed for infomap.

        one_level : bool = False
            Controls whether to run infomap search or simply output the one-level partition.

        rawdir : bool = False
            Whether to use `-f rawdir` option.
        """

        # run infomap
        infomap_args = [f"--silent --num-trials {trials} --seed {seed} --teleportation-probability {teleportation_probability}"]

        if directed:
            infomap_args.append("--directed")

        if one_level:
            infomap_args.append("--no-infomap")

        if rawdir:
            infomap_args.append("-f rawdir")

        self.infomap = Infomap(" ".join(infomap_args))
        self.infomap.read_file(netfile)
        self.infomap.run()

        # extract the partition from infomap
        partition      = PartitionFromInfomap(self.infomap, mapping = None, netfile = netfile)
        self.modules   = partition.get_modules()
        self.addresses = partition.get_paths()
        self._build_codebooks()

        # for making predictions later
        self.node_IDs_to_labels : Dict[int, str] = self.infomap.names

        return self

    def _build_codebooks(self) -> None:
        """
        Private method for populating the codebooks after loading data.
        """
        # create the codebook and insert all paths
        self.cb : CodeBook = CodeBook()
        for m in self.modules:
            self.cb.insert_path( node  = list(self.modules[m]["nodes"])[0] if len(self.modules[m]["nodes"]) == 1 else None
                               , path  = m
                               , flow  = self.modules[m]["flow"]
                               , enter = self.modules[m]["enter"]
                               , exit  = self.modules[m]["exit"]
                               )
        self.cb.calculate_normalisers()
        self.cb.calculate_costs()
        self.cb.mk_codewords()
        

    def mapsim(self, u: str, v : str) -> float:
        return self.cb.get_walk_rate(self.addresses[u], self.addresses[v])

    def mapsim(self, u: str, v : str) -> float:
        return self.cb.get_walk_rate(self.addresses[u], self.addresses[v])


    def plot_hierarchy(self, G : Graph, figsize : Tuple[float, float] = (5,5), num_spline_points : int = 10) -> None:
        """
        Plot the partition's hierarchical organisation in a circular plot.

        Parameters
        ----------
        G : Graph
            The graph that contains the links.
        
        figsize : Tuple[float, float]
            The size of the figure.
        
        num_spline_points : int
            The number of points to draw smooth splines between nodes.
        """
        # node addresses to flow
        node_to_flow = { address : self.cb.get_flow(address) for address in self.addresses.values() }

        # a reverse mapping from addresses to nodes
        address_to_node = { v:k for k,v in self.addresses.items()}

        # remember what colours the nodes get
        address_to_colour = dict()
        address_to_colour[()] = "grey"

        # the nodes that represent modules, as opposed to actual nodes
        module_nodes = set()

        for address in self.addresses.values():
            for init in inits(address):
                module_nodes.add(init)
        
        # the flows for the module nodes
        module_node_to_flow = dict()
        for module_node in module_nodes:
            sub_codebook = self.cb.get_module(module_node)
            module_node_to_flow[module_node] = sub_codebook.flow
        
        # the actual plotting...
        fig, ax = plt.subplots(1, 1, figsize = figsize)

        palette = sb.color_palette("colorblind")

        # radial positions for all nodes
        radial_pos = dict()
        radial_pos[()] = (0,0)

        # calculate node positions on the disc
        def child_poincare(x,y,r,theta):
            x_ = x + r * np.cos(theta)
            y_ = y + r * np.sin(theta)

            return (x_,y_)

        # the nodes' modules
        modules = dict()

        theta = 0
        node_colours = []
        node_flows   = []
        for (address, flow) in node_to_flow.items():
            node = address_to_node[address]

            # super-crude way to decide what module the node belongs to
            modules[node] = address[0]
            module = address[0]

            theta += flow * np.pi
            p = child_poincare(0, 0, r = 2, theta = theta)
            radial_pos[address] = p
            theta += flow * np.pi

            node_flows.append(flow)
            node_colours.append(palette[(module-1) % len(palette)])
            address_to_colour[address] = palette[(module-1) % len(palette)]

        ax.pie( node_flows
            , radius = 2.1
            , colors = node_colours
            , wedgeprops = dict( width = 0.1, edgecolor = "w" )
            )

        plt.scatter([0], [0], marker = "s", c = ["grey"])

        angle_offsets = {():0}
        for address in sorted(module_nodes, key = lambda addr: (len(addr), addr)):
            # get angle offset for *this* node
            theta = angle_offsets[address[:-1]]

            # and remember the offset for potential children
            angle_offsets[address] = theta

            theta += module_node_to_flow[address] * np.pi
            r = sum([1/2**i for i in range(len(address))])
            p = child_poincare(0, 0, r = r, theta = theta)
            radial_pos[address] = p
            theta += module_node_to_flow[address] * np.pi

            # and update the angle offset for siblings
            angle_offsets[address[:-1]] = theta

            parent = radial_pos[address[:-1]]
            address_to_colour[address] = palette[(address[0] - 1) % len(palette)]

            plt.plot([parent[0],p[0]], [parent[1],p[1]], c = "grey", alpha = 0.5)
            plt.scatter([p[0]], [p[1]], marker = "s", c = [palette[(address[0] - 1) % len(palette)]])

        for (u, v) in G.edges:
            source = self.addresses[u]
            target = self.addresses[v]
            path = address_path(source = list(source), target = list(target))
            points = np.array([radial_pos[tuple(address)] for address in path])
            bps = bspline(points, n = num_spline_points, degree = len(path)-1)


            # interpolate colours between source and target node
            cm = LinearSegmentedColormap.from_list("Custom", [address_to_colour[tuple(addr)] for addr in path], N = num_spline_points)

            for (ix, (p,q)) in enumerate(zip(bps, bps[1:])):
                frac = ix / len(bps)
                plt.plot( [p[0], q[0]], [p[1], q[1]], color = cm(frac), alpha = 0.8)

        ax.axis("off")
        plt.autoscale()
        plt.show()


    def get_path_cost_directed(self, u: str, v: str) -> float:
        """
        Calculate the path cost for the directed edge (u,v).

        Parameters
        ----------
        u: int
            The source node.

        v: int
            The target node.
        """
        walk_rate = self.cb.get_walk_rate(self.addresses[u], self.addresses[v])
        return -log2(walk_rate) if walk_rate > 0 else infinity

    def get_path_cost_undirected(self, u: str, v: str) -> float:
        """
        Calculate the path cost for the undirected edge {u,v} as the average
        of the path costs of the directed edges (u,v) and (v,u).

        Parameters
        ----------
        u: int
            The source node.

        v: int
            The target node.
        """
        return -0.5 * ( log2(self.get_path_cost_directed(u, v))
                      + log2(self.get_path_cost_directed(v, u))
                      )

    def get_address(self, node : str) -> Tuple[int, ...]:
        """
        """
        return self.addresses[node]


    def predict_interaction_rates( self
                                 , node: str
                                 , include_self_links : bool = True
                                 ) -> Dict[str, float]:
        """
        Returns a dictionary with node labels as keys and the interaction rates
        with other nodes as values.
        These values are not normalised, that is, they do not necessarily sum to 1.

        Parameters
        ----------
        node: str
            The node for which we want to predict interaction rates.

        include_self_links: bool = True
            Whether to include self-links. To be true to the map equation,
            self-links should be included, otherwise this means that we would
            remember from which node we start -- the map equation does not
            remember this.

        Returns
        -------
        Dict[str, float]
            A dictionary with node labels as keys and the interaction rates
            with other nodes as values.
        """
        source_address = self.get_address(node)

        rates = { node_label : self.cb.get_walk_rate(source = source_address, target = target_address)
                      for node_label, target_address in self.addresses.items()
                      if include_self_links or target_address != source_address
                }

        return rates


    def predict_interaction_probabilities( self
                                         , node               : str
                                         , include_self_links : bool = True
                                         ):
        """
        Returns a dictionary with node labels as keys and the interaction
        probabilities with other nodes as values.

        Parameters
        ----------
        node: str
            The node for which we want to predict interaction probabilities.

        include_self_links: bool = True
            Whether to include self-links. To be true to the map equation,
            self-links should be included, otherwise this means that we would
            remember from which node we start -- the map equation does not
            remember this.

        Returns
        -------
        Dict[str, float]
            A dictionary with node labels as keys and the interaction
            probabilities with other nodes as values.
        """
        rates = self.predict_interaction_rates( node = node
                                              , include_self_links = include_self_links
                                              )
        s = sum(rates.values())
        return { node : rate / s for (node, rate) in rates.items() }


    def make_recommendations( self
                            , node : str
                            ):
        yield from self.cb.recommend(self.addresses[node])


    def generate_network( self
                        , num_links : int
                        , include_self_links : bool = True
                        ) -> Dict[Tuple[str, str], int]:
        res : Dict[Tuple[str, str], int] = dict()

        nodes_and_flows = [ (node_label, self.cb.get_flow(self.get_address(node_label)))
                                for node_label in self.node_IDs_to_labels.values()
                          ]
        nodes, flows = zip(*nodes_and_flows)

        for _ in range(num_links):
            start_node = choice(nodes, size = None, p = flows)

            next_elem_probabilities = self.predict_interaction_probabilities(start_node, include_self_links = include_self_links)
            next_nodes, next_probabilities = zip(*next_elem_probabilities.items())

            target_node = choice(next_nodes, size = None, p = next_probabilities)

            link = (start_node, target_node)
            if not link in res:
                res[link] = 0
            res[link] += 1

        return res
    
    def L(self, G : Maybe[Graph] = None, verbose : bool = False) -> float:
        """
        Calculate the codelength.

        Parameters
        ----------
        G: Maybe[Graph]
            The graph for calculating transition rates.
            If no graph is given, transition rates are estimated based on
            the modular compression of flows.
        
        verbose : bool
            Print info while calculating.
        
        Returns
        -------
        float
            The codelength.
        """
        M   = self
        res = 0

        if G is not None:
            T = _transition_matrix(G.to_directed()).toarray()
            for ix_u, u in enumerate(G.nodes):
                p_u = M.cb.get_flow(M.addresses[u])
                for ix_v, v in enumerate(G.nodes):
                    if v in G.neighbors(u):
                        c    = - p_u * T[ix_u,ix_v] * log2(M.mapsim(u, v))
                        res += c

                        if verbose:
                            print(f"{u}->{v} - {p_u:.2f} * {T[ix_u,ix_v]:.2f} * log2({M.mapsim(u, v):.2f}) = {c:.2f}")
        
        else:
            for u, addr_u in M.addresses.items():
                p_u = M.cb.get_flow(addr_u)
                t_u = M.predict_interaction_rates(node = u, include_self_links = False)
                s   = sum(t_u.values())

                for v, t_uv in t_u.items():
                    c    = - p_u * (t_uv / s) * log2(t_uv)
                    res += c

                    if verbose:
                        print(f"{u}->{v} - {p_u:.2f} * {t_uv / s:.2f} * log2({t_uv:.2f}) = {c:.2f}")

        return res

    def L_per_node(self, G : Graph) -> Dict[str, float]:
        M   = self
        res = dict()

        T = _transition_matrix(G.to_directed()).toarray()
        for ix_u, u in enumerate(G.nodes):
            res[u] = 0
            p_u = M.cb.get_flow(M.addresses[u])
            for ix_v, v in enumerate(G.nodes):
                if v in G.neighbors(u):
                    res[u] += - p_u * T[ix_u,ix_v] * log2(M.mapsim(u, v))
        
        return res

    def D(self, other : MapSim, G : Maybe[Graph] = None, verbose : bool = False) -> float:
        Ma = self
        Mb = other
        
        res = 0

        if G is not None:
            T = _transition_matrix(G.to_directed()).toarray()
            for ix_u, u in enumerate(G.nodes):
                p_u = Ma.cb.get_flow(self.addresses[u])
                for ix_v, v in enumerate(G.nodes):
                    if v in G.neighbors(u):
                        c    = p_u * T[ix_u,ix_v] * log2(Ma.mapsim(u, v) / Mb.mapsim(u, v))
                        res += c

                        if verbose:
                            print(f"{u}->{v} {p_u:.2f} * {T[ix_u,ix_v]:.2f} * log2({Ma.mapsim(u, v):.2f} / {Mb.mapsim(u, v):.2f}) = {c:.2f}")
        else:
            for u, addr_u in Ma.addresses.items():
                p_u = Ma.cb.get_flow(addr_u)

                t_u_a = Ma.predict_interaction_rates(u, include_self_links = False)
                t_u_b = Mb.predict_interaction_rates(u, include_self_links = False)

                s_a = sum(t_u_a.values())

                for v in t_u_a.keys():
                    c    = p_u * (t_u_a[v] / s_a) * log2(t_u_a[v] / t_u_b[v])
                    res += c

                    if verbose:
                        print(f"{u}->{v} {p_u:.2f} * {t_u_a[v] / s_a:.2f} * log2({t_u_a[v]:.2f} / {t_u_b[v]:.2f}) = {c:.2f}")

        return res


class MapSimSampler(MapSim):
    def __init__(self, G) -> None:
        super().__init__()
        
        if G.is_directed():
            self.population = lambda u: G.out_degree(u)
        else:
            self.population = lambda u: G.degree(u)
    
    def prepare_sampling(self, beta : float) -> None:
        self.beta = beta
        self.module_transition_rates = dict()

        # calculate the transition rates for modules
        modules = [path for path, m in self.modules.items() if len(m["nodes"]) == 0 and len(path) > 0]

        for m1 in modules:
            for m2 in modules:
                if m1 != m2:
                    # we append 0 to the starting address because we need to consider exiting that module
                    self.module_transition_rates[(m1, m2)] = self.cb.get_walk_rate((m1) + (0,), m2)
        
        # calculate the softmax normalisers
        self.softmax_normalisers = dict()
        the_nodes                = set(self.cb.get_nodes())
        modules                  = [path for path, m in self.modules.items() if len(m["nodes"]) == 0 and len(path) > 0]
        for path in modules:
            self.softmax_normalisers[path] = 0

            module_nodes = set(self.cb.get_module(path).get_nodes())
            for v in the_nodes:
                path_v = self.addresses[v]
                if v in module_nodes:
                    self.softmax_normalisers[path] += 2**(self.beta * log2(self.cb.get_module(path_v[:-1]).get_path_rate_forward(path_v[-1:])))
                else:
                    self.softmax_normalisers[path] += 2**(self.beta * log2(self.module_transition_rates[(path, path_v[:-1])] * self.cb.get_module(path_v[:-1]).get_path_rate_forward(path_v[-1:])))

    def from_infomap(self, infomap: Infomap, mapping: Dict[int, str] | None = None, netfile: str | None = None) -> MapSim:
        super().from_infomap(infomap, mapping, netfile)

        return self

    def get_probability(self, u, v) -> float:
        path_u     = self.addresses[u]
        path_v     = self.addresses[v]
        if path_u[:-1] == path_v[:-1]:
            d_uv = log2(self.cb.get_walk_rate(path_u, path_v))
        else:
            d_uv = log2(self.module_transition_rates[(path_u[:-1], path_v[:-1])] * self.cb.get_module(path_v[:-1]).get_path_rate_forward(path_v[-1:]))
        normaliser = self.softmax_normalisers[path_u[:-1]] - 2**(self.beta * log2(self.cb.get_module(path_u[:-1]).get_path_rate_forward(path_u[-1:])))
        return self.population(u) * 2**(self.beta * d_uv) / normaliser<|MERGE_RESOLUTION|>--- conflicted
+++ resolved
@@ -1,31 +1,19 @@
 from __future__ import annotations
-<<<<<<< HEAD
-
-from infomap                         import Infomap
-from networkx                        import Graph
-from networkx.linalg.laplacianmatrix import _transition_matrix
-from numpy                           import log2, inf as infinity
-from numpy.random                    import choice
-from typing                          import Dict, Optional as Maybe, Set, Tuple
-
-from .codebook                       import CodeBook
-from .io.reader                      import *
-=======
 # -----------------------------------------------------------------------------
-from infomap           import Infomap
-from networkx          import Graph
-from matplotlib.colors import LinearSegmentedColormap
-from numpy             import log2, inf as infinity
-from numpy.random      import choice
-from typing            import Optional as Maybe, Tuple
+from infomap                              import Infomap
+from networkx                             import Graph
+from matplotlib.colors                    import LinearSegmentedColormap
+from networkx.linalg.laplacianmatrix      import _transition_matrix
+from numpy                                import log2, inf as infinity
+from numpy.random                         import choice
+from typing                               import Dict, Optional as Maybe, Set, Tuple
 # -----------------------------------------------------------------------------
-from .codebook         import CodeBook
-from .io.reader        import *
+from .codebook                            import CodeBook
+from .io.reader                           import *
 # -----------------------------------------------------------------------------
 import matplotlib.pyplot as plt
 import seaborn           as sb
 # -----------------------------------------------------------------------------
->>>>>>> d3b74bba
 
 class MapSim():
     """
@@ -144,13 +132,140 @@
         self.cb.calculate_normalisers()
         self.cb.calculate_costs()
         self.cb.mk_codewords()
-        
 
     def mapsim(self, u: str, v : str) -> float:
         return self.cb.get_walk_rate(self.addresses[u], self.addresses[v])
 
     def mapsim(self, u: str, v : str) -> float:
         return self.cb.get_walk_rate(self.addresses[u], self.addresses[v])
+
+
+    def plot_hierarchy(self, G : Graph, figsize : Tuple[float, float] = (5,5), num_spline_points : int = 10) -> None:
+        """
+        Plot the partition's hierarchical organisation in a circular plot.
+
+        Parameters
+        ----------
+        G : Graph
+            The graph that contains the links.
+        
+        figsize : Tuple[float, float]
+            The size of the figure.
+        
+        num_spline_points : int
+            The number of points to draw smooth splines between nodes.
+        """
+        # node addresses to flow
+        node_to_flow = { address : self.cb.get_flow(address) for address in self.addresses.values() }
+
+        # a reverse mapping from addresses to nodes
+        address_to_node = { v:k for k,v in self.addresses.items()}
+
+        # remember what colours the nodes get
+        address_to_colour = dict()
+        address_to_colour[()] = "grey"
+
+        # the nodes that represent modules, as opposed to actual nodes
+        module_nodes = set()
+
+        for address in self.addresses.values():
+            for init in inits(address):
+                module_nodes.add(init)
+        
+        # the flows for the module nodes
+        module_node_to_flow = dict()
+        for module_node in module_nodes:
+            sub_codebook = self.cb.get_module(module_node)
+            module_node_to_flow[module_node] = sub_codebook.flow
+        
+        # the actual plotting...
+        fig, ax = plt.subplots(1, 1, figsize = figsize)
+
+        palette = sb.color_palette("colorblind")
+
+        # radial positions for all nodes
+        radial_pos = dict()
+        radial_pos[()] = (0,0)
+
+        # calculate node positions on the disc
+        def child_poincare(x,y,r,theta):
+            x_ = x + r * np.cos(theta)
+            y_ = y + r * np.sin(theta)
+
+            return (x_,y_)
+
+        # the nodes' modules
+        modules = dict()
+
+        theta = 0
+        node_colours = []
+        node_flows   = []
+        for (address, flow) in node_to_flow.items():
+            node = address_to_node[address]
+
+            # super-crude way to decide what module the node belongs to
+            modules[node] = address[0]
+            module = address[0]
+
+            theta += flow * np.pi
+            p = child_poincare(0, 0, r = 2, theta = theta)
+            radial_pos[address] = p
+            theta += flow * np.pi
+
+            node_flows.append(flow)
+            node_colours.append(palette[(module-1) % len(palette)])
+            address_to_colour[address] = palette[(module-1) % len(palette)]
+
+        ax.pie( node_flows
+            , radius = 2.1
+            , colors = node_colours
+            , wedgeprops = dict( width = 0.1, edgecolor = "w" )
+            )
+
+        plt.scatter([0], [0], marker = "s", c = ["grey"])
+
+        angle_offsets = {():0}
+        for address in sorted(module_nodes, key = lambda addr: (len(addr), addr)):
+            # get angle offset for *this* node
+            theta = angle_offsets[address[:-1]]
+
+            # and remember the offset for potential children
+            angle_offsets[address] = theta
+
+            theta += module_node_to_flow[address] * np.pi
+            r = sum([1/2**i for i in range(len(address))])
+            p = child_poincare(0, 0, r = r, theta = theta)
+            radial_pos[address] = p
+            theta += module_node_to_flow[address] * np.pi
+
+            # and update the angle offset for siblings
+            angle_offsets[address[:-1]] = theta
+
+            parent = radial_pos[address[:-1]]
+            address_to_colour[address] = palette[(address[0] - 1) % len(palette)]
+
+            plt.plot([parent[0],p[0]], [parent[1],p[1]], c = "grey", alpha = 0.5)
+            plt.scatter([p[0]], [p[1]], marker = "s", c = [palette[(address[0] - 1) % len(palette)]])
+
+        for (u, v) in G.edges:
+            source = self.addresses[u]
+            target = self.addresses[v]
+            path = address_path(source = list(source), target = list(target))
+            points = np.array([radial_pos[tuple(address)] for address in path])
+            bps = bspline(points, n = num_spline_points, degree = len(path)-1)
+
+
+            # interpolate colours between source and target node
+            cm = LinearSegmentedColormap.from_list("Custom", [address_to_colour[tuple(addr)] for addr in path], N = num_spline_points)
+
+            for (ix, (p,q)) in enumerate(zip(bps, bps[1:])):
+                frac = ix / len(bps)
+                plt.plot( [p[0], q[0]], [p[1], q[1]], color = cm(frac), alpha = 0.8)
+
+        ax.axis("off")
+        plt.autoscale()
+        plt.show()
+
 
 
     def plot_hierarchy(self, G : Graph, figsize : Tuple[float, float] = (5,5), num_spline_points : int = 10) -> None:

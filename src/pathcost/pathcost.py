--- conflicted
+++ resolved
@@ -1,15 +1,9 @@
 from __future__ import annotations
 
-<<<<<<< HEAD
-from infomap     import Infomap
-from numpy       import log2
-from typing      import List, Optional as Maybe
-=======
 from infomap      import Infomap
 from numpy        import log2
 from numpy.random import choice
-from typing       import List
->>>>>>> a0a13f3e
+from typing       import List, Optional as Maybe, Tuple
 
 from .codebook    import CodeBook
 from .io.reader   import *
@@ -277,8 +271,8 @@
     def generate_network( self
                         , num_links : int
                         , include_self_links : bool = True
-                        ) -> Dict[(str, str), int]:
-        res : Dict[(str, str), int] = dict()
+                        ) -> Dict[Tuple[str, str], int]:
+        res : Dict[Tuple[str, str], int] = dict()
 
         nodes_and_flows = [ (node_label, self.cb.get_flow(self.get_address(node_label)))
                                 for node_label in self.node_IDs_to_labels.values()
